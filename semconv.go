--- conflicted
+++ resolved
@@ -1,14 +1,12 @@
 package main
 
 const (
-<<<<<<< HEAD
+	Junit2otlp = "junit2otlp"
+
 	// scm keys
 	ScmBranch     = "scm.branch"
 	ScmRepository = "scm.repository"
 	ScmType       = "scm.type"
-=======
-	Junit2otlp = "junit2otlp"
->>>>>>> a4868d91
 
 	// suite keys
 	FailedTestsCount  = "tests.failed"
