# junit2otlp

This simple CLI, written in Go, is sending jUnit metrics to a back-end using [Open Telemetry](https://opentelemetry.io).

> Inspired by https://github.com/axw/test2otlp, which sends traces and spans for `go test` JSON events as they occur.

## Background
As jUnit represents a de-facto standard for test results in every programming language, this tool consumes the XML files produced by the test runner (or a tool converting to xUnit format), sending metrics to one or more open-source or commercial back-ends with Open Telemetry.

<<<<<<< HEAD
## Demos
To demonstrate how traces and metrics are sent to different back-ends, we are provising the following demos:

- Elastic
- Jaeger
- Prometheus
- Zipkin

### Elastic
It will use the Elastic Stack as back-end, sending the traces, spans and metrics through the APM Server, storing them in Elasticsearch and finally using Kibana as visualisation layer.

```shell
make demo-start-elastic
go build && chmod +x ./junit2otlp
cat TEST-sample.xml | ./junit2otlp
cat TEST-sample2.xml | ./junit2otlp
cat TEST-sample3.xml | ./junit2otlp
open http://localhost:5601/app/apm/services?rangeFrom=now-15m&rangeTo=now&comparisonEnabled=true&comparisonType=day
```

### Jaeger
It will use Jaeger as back-end, sending the traces, spans and metrics through the OpenTelemetry collector, storing them in memory.

```shell
make demo-start-jaeger
go build && chmod +x ./junit2otlp
cat TEST-sample.xml | ./junit2otlp
cat TEST-sample2.xml | ./junit2otlp
cat TEST-sample3.xml | ./junit2otlp
open http://localhost:16686
```

### Prometheus
It will use Prometheus as back-end, sending the traces, spans and metrics through the OpenTelemetry collector, storing them in memory.

```shell
make demo-start-prometheus
go build && chmod +x ./junit2otlp
cat TEST-sample.xml | ./junit2otlp
cat TEST-sample2.xml | ./junit2otlp
cat TEST-sample3.xml | ./junit2otlp
open http://localhost:9090
```

### Zipkin
It will use Prometheus as back-end, sending the traces, spans and metrics through the OpenTelemetry collector, storing them in memory.

```shell
make demo-start-zipkin
go build && chmod +x ./junit2otlp
cat TEST-sample.xml | ./junit2otlp
cat TEST-sample2.xml | ./junit2otlp
cat TEST-sample3.xml | ./junit2otlp
open http://localhost:9411
=======
## OpenTelemetry configuration
This tool is able to override the following attributes:

| Attribute | Flag | Default value | Description |
| --------- | ---- | ------------- | ----------- |
| Service Name | --service-name | `junit2otlp` | Overrides OpenTelemetry's service name. If the `OTEL_SERVICE_NAME` environment variable is set, it will take precedence over any other value. |
| Service Version | --service-version | Empty | Overrides OpenTelemetry's service version. If the `OTEL_SERVICE_VERSION` environment variable is set, it will take precedence over any other value. |

For further reference on environment variables in the OpenTelemetry SDK, please read the [official specification](https://opentelemetry.io/docs/reference/specification/sdk-environment-variables/)

## How to use it

```shell
# Run back-end for storing traces and spans (using Elastic Stack for this purpose)
docker-compose up -d
# Set the environment with the OTLP endpoint
eval $(cat test.env)
# Use the sample XML file and pass it to the binary
cat TEST-sample.xml | go run main.go semconv.go
cat TEST-sample2.xml | go run main.go semconv.go
cat TEST-sample3.xml | go run main.go semconv.go
>>>>>>> fca7bb40
```<|MERGE_RESOLUTION|>--- conflicted
+++ resolved
@@ -7,7 +7,16 @@
 ## Background
 As jUnit represents a de-facto standard for test results in every programming language, this tool consumes the XML files produced by the test runner (or a tool converting to xUnit format), sending metrics to one or more open-source or commercial back-ends with Open Telemetry.
 
-<<<<<<< HEAD
+## OpenTelemetry configuration
+This tool is able to override the following attributes:
+
+| Attribute | Flag | Default value | Description |
+| --------- | ---- | ------------- | ----------- |
+| Service Name | --service-name | `junit2otlp` | Overrides OpenTelemetry's service name. If the `OTEL_SERVICE_NAME` environment variable is set, it will take precedence over any other value. |
+| Service Version | --service-version | Empty | Overrides OpenTelemetry's service version. If the `OTEL_SERVICE_VERSION` environment variable is set, it will take precedence over any other value. |
+
+For further reference on environment variables in the OpenTelemetry SDK, please read the [official specification](https://opentelemetry.io/docs/reference/specification/sdk-environment-variables/)
+
 ## Demos
 To demonstrate how traces and metrics are sent to different back-ends, we are provising the following demos:
 
@@ -62,27 +71,4 @@
 cat TEST-sample2.xml | ./junit2otlp
 cat TEST-sample3.xml | ./junit2otlp
 open http://localhost:9411
-=======
-## OpenTelemetry configuration
-This tool is able to override the following attributes:
-
-| Attribute | Flag | Default value | Description |
-| --------- | ---- | ------------- | ----------- |
-| Service Name | --service-name | `junit2otlp` | Overrides OpenTelemetry's service name. If the `OTEL_SERVICE_NAME` environment variable is set, it will take precedence over any other value. |
-| Service Version | --service-version | Empty | Overrides OpenTelemetry's service version. If the `OTEL_SERVICE_VERSION` environment variable is set, it will take precedence over any other value. |
-
-For further reference on environment variables in the OpenTelemetry SDK, please read the [official specification](https://opentelemetry.io/docs/reference/specification/sdk-environment-variables/)
-
-## How to use it
-
-```shell
-# Run back-end for storing traces and spans (using Elastic Stack for this purpose)
-docker-compose up -d
-# Set the environment with the OTLP endpoint
-eval $(cat test.env)
-# Use the sample XML file and pass it to the binary
-cat TEST-sample.xml | go run main.go semconv.go
-cat TEST-sample2.xml | go run main.go semconv.go
-cat TEST-sample3.xml | go run main.go semconv.go
->>>>>>> fca7bb40
 ```